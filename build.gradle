--- conflicted
+++ resolved
@@ -17,12 +17,6 @@
 }
 
 dependencies {
-<<<<<<< HEAD
-    //TODO: update when Google will fix restoring fragment state in ViewPager
-    //noinspection GradleDependency, NewerVersionAvailable
-    provided 'com.android.support:support-annotations:25.0.1'
-=======
     provided 'com.android.support:support-annotations:25.3.0'
->>>>>>> 1289d39d
     provided 'io.reactivex:rxandroid:1.2.1'
 }