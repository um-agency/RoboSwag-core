--- conflicted
+++ resolved
@@ -12,20 +12,11 @@
 
     defaultConfig {
         minSdkVersion 16
-<<<<<<< HEAD
-        targetSdkVersion 25
-=======
->>>>>>> a63c2d2b
     }
 }
 
 dependencies {
     provided 'com.android.support:support-annotations:25.3.1'
-<<<<<<< HEAD
     provided 'io.reactivex.rxjava2:rxandroid:2.0.1'
     provided 'io.reactivex.rxjava2:rxjava:2.1.0'
-=======
-    provided 'io.reactivex:rxandroid:1.2.1'
-    provided 'io.reactivex:rxjava:1.3.0'
->>>>>>> a63c2d2b
 }