package ru.touchin.roboswag.core.observables.collections;

import android.support.annotation.NonNull;
import android.support.annotation.Nullable;

import java.util.ArrayList;
import java.util.Collection;
import java.util.Collections;
import java.util.List;
import java.util.concurrent.Executors;

<<<<<<< HEAD
import io.reactivex.disposables.Disposable;
import io.reactivex.functions.Function;
import io.reactivex.schedulers.Schedulers;
import ru.touchin.roboswag.core.log.Lc;
=======
import rx.Scheduler;
import rx.Subscription;
import rx.functions.Func1;
import rx.schedulers.Schedulers;
>>>>>>> 3d4d7870

/**
 * Created by Gavriil Sitnikov on 02/06/2016.
 * {@link ObservableCollection} based on simple collection with filter inside.
 * Changing filter or collection will provide changes from {@link #observeChanges()}.
 *
 * @param <TItem> Type of collection's items.
 */
public class ObservableFilteredList<TItem> extends ObservableCollection<TItem> {

    @NonNull
    private static <TItem> List<TItem> filterCollection(@NonNull final Collection<TItem> sourceCollection,
                                                        @Nullable final Function<TItem, Boolean> filter) {
        if (filter == null) {
            return new ArrayList<>(sourceCollection);
        }
        final List<TItem> result = new ArrayList<>(sourceCollection.size());
        try {
            for (final TItem item : sourceCollection) {
                if (filter.apply(item)) {
                    result.add(item);
                }
            }
        } catch (final Exception exception) {
            Lc.assertion(exception);
        }
        return result;
    }

    // we need to filter on 1 thread to prevent parallel filtering
    @NonNull
    private final Scheduler filterScheduler = Schedulers.from(Executors.newSingleThreadExecutor());
    @NonNull
    private List<TItem> filteredList;
    @NonNull
    private ObservableCollection<TItem> sourceCollection;
    @Nullable
    private Function<TItem, Boolean> filter;
    @Nullable
    private Disposable sourceCollectionSubscription;

<<<<<<< HEAD
    public ObservableFilteredList(@NonNull final Function<TItem, Boolean> filter) {
=======
    public ObservableFilteredList() {
        this(new ArrayList<>(), null);
    }

    public ObservableFilteredList(@NonNull final Func1<TItem, Boolean> filter) {
>>>>>>> 3d4d7870
        this(new ArrayList<>(), filter);
    }

    public ObservableFilteredList(@NonNull final Collection<TItem> sourceCollection, @Nullable final Function<TItem, Boolean> filter) {
        this(new ObservableList<>(sourceCollection), filter);
    }

    public ObservableFilteredList(@NonNull final ObservableCollection<TItem> sourceCollection, @Nullable final Function<TItem, Boolean> filter) {
        super();
        this.filter = filter;
        this.sourceCollection = sourceCollection;
        this.filteredList = filterCollection(this.sourceCollection.getItems(), this.filter);
        updateInternal();
    }

    /**
     * Sets collection of items to filter.
     *
     * @param sourceCollection Collection with items.
     */
    public void setSourceCollection(@Nullable final ObservableCollection<TItem> sourceCollection) {
        this.sourceCollection = sourceCollection != null ? sourceCollection : new ObservableList<>();
        updateInternal();
    }

    /**
     * Sets collection of items to filter.
     *
     * @param sourceCollection Collection with items.
     */
    public void setSourceCollection(@Nullable final Collection<TItem> sourceCollection) {
        this.sourceCollection = sourceCollection != null ? new ObservableList<>(sourceCollection) : new ObservableList<>();
        updateInternal();
    }

    /**
     * Sets filter that should return false as result of call to filter item.
     *
     * @param filter Function to filter item. True - item will stay, false - item will be filtered.
     */
    public void setFilter(@Nullable final Function<TItem, Boolean> filter) {
        this.filter = filter;
        updateInternal();
    }

    private void updateInternal() {
        if (sourceCollectionSubscription != null) {
            sourceCollectionSubscription.dispose();
            sourceCollectionSubscription = null;
        }
        sourceCollectionSubscription = sourceCollection.observeItems()
                .observeOn(filterScheduler)
                .subscribe(items -> {
                    final List<TItem> oldFilteredList = filteredList;
                    filteredList = filterCollection(items, filter);
                    notifyAboutChanges(Change.calculateCollectionChanges(oldFilteredList, filteredList, false));
                });
    }

    /**
     * Updates collection by current filter. Use it if some item's parameter which is important for filtering have changing.
     */
    public void update() {
        updateInternal();
    }

    @Override
    public int size() {
        return filteredList.size();
    }

    @NonNull
    @Override
    public TItem get(final int position) {
        return filteredList.get(position);
    }

    @NonNull
    @Override
    public Collection<TItem> getItems() {
        return Collections.unmodifiableCollection(filteredList);
    }

    /**
     * Returns source non-filtered observable collection of items.
     *
     * @return Non-filtered collection of items.
     */
    @NonNull
    public ObservableCollection<TItem> getSourceCollection() {
        return sourceCollection;
    }

}<|MERGE_RESOLUTION|>--- conflicted
+++ resolved
@@ -9,17 +9,10 @@
 import java.util.List;
 import java.util.concurrent.Executors;
 
-<<<<<<< HEAD
 import io.reactivex.disposables.Disposable;
 import io.reactivex.functions.Function;
 import io.reactivex.schedulers.Schedulers;
 import ru.touchin.roboswag.core.log.Lc;
-=======
-import rx.Scheduler;
-import rx.Subscription;
-import rx.functions.Func1;
-import rx.schedulers.Schedulers;
->>>>>>> 3d4d7870
 
 /**
  * Created by Gavriil Sitnikov on 02/06/2016.
@@ -61,15 +54,11 @@
     @Nullable
     private Disposable sourceCollectionSubscription;
 
-<<<<<<< HEAD
-    public ObservableFilteredList(@NonNull final Function<TItem, Boolean> filter) {
-=======
     public ObservableFilteredList() {
         this(new ArrayList<>(), null);
     }
 
-    public ObservableFilteredList(@NonNull final Func1<TItem, Boolean> filter) {
->>>>>>> 3d4d7870
+    public ObservableFilteredList(@NonNull final Function<TItem, Boolean> filter) {
         this(new ArrayList<>(), filter);
     }
 
