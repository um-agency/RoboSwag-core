--- conflicted
+++ resolved
@@ -22,22 +22,12 @@
 import android.support.annotation.NonNull;
 import android.support.annotation.Nullable;
 
-<<<<<<< HEAD
-=======
 import java.lang.reflect.Type;
->>>>>>> 1289d39d
 import java.util.concurrent.Executors;
 import java.util.concurrent.TimeUnit;
 
 import ru.touchin.roboswag.core.log.LcGroup;
-<<<<<<< HEAD
-import ru.touchin.roboswag.core.observables.ObservableResult;
 import ru.touchin.roboswag.core.observables.OnSubscribeRefCountWithCacheTime;
-import ru.touchin.roboswag.core.observables.RxUtils;
-import ru.touchin.roboswag.core.observables.storable.builders.MigratableStorableBuilder;
-=======
-import ru.touchin.roboswag.core.observables.OnSubscribeRefCountWithCacheTime;
->>>>>>> 1289d39d
 import ru.touchin.roboswag.core.observables.storable.builders.NonNullStorableBuilder;
 import ru.touchin.roboswag.core.utils.ObjectUtils;
 import rx.Completable;
@@ -64,9 +54,6 @@
 
     public static final LcGroup STORABLE_LC_GROUP = new LcGroup("STORABLE");
 
-<<<<<<< HEAD
-    private static final long CACHE_TIME = TimeUnit.SECONDS.toMillis(5);
-=======
     private static final long DEFAULT_CACHE_TIME_MILLIS = TimeUnit.SECONDS.toMillis(5);
 
     @NonNull
@@ -79,7 +66,6 @@
         }
         return ObserveStrategy.NO_CACHE;
     }
->>>>>>> 1289d39d
 
     @NonNull
     private final TKey key;
@@ -98,11 +84,7 @@
     @NonNull
     private final Observable<TObject> valueObservable;
     @NonNull
-<<<<<<< HEAD
-    private final Scheduler storeScheduler;
-=======
     private final Scheduler scheduler;
->>>>>>> 1289d39d
 
     public Storable(@NonNull final BuilderCore<TKey, TObject, TStoreObject> builderCore) {
         this(builderCore.key, builderCore.objectType, builderCore.storeObjectType,
@@ -127,31 +109,13 @@
         this.storeObjectType = storeObjectType;
         this.store = store;
         this.converter = converter;
-<<<<<<< HEAD
-        final ObserveStrategy nonNullObserveStrategy = observeStrategy != null ? observeStrategy : getDefaultGetStrategy();
-        this.storeScheduler = storeScheduler != null ? storeScheduler : Schedulers.from(Executors.newSingleThreadExecutor());
-        final Observable<TStoreObject> storeValueObservable
-                = createStoreValueObservable(nonNullObserveStrategy, migration, defaultValue);
-        valueObservable = createValueObservable(storeValueObservable, nonNullObserveStrategy);
-    }
-
-    @NonNull
-    private ObserveStrategy getDefaultGetStrategy() {
-        if (ObjectUtils.isSimpleClass(objectClass)) {
-            return ObserveStrategy.CACHE_ACTUAL_VALUE;
-        }
-        if (ObjectUtils.isSimpleClass(storeObjectClass)) {
-            return ObserveStrategy.CACHE_STORE_VALUE;
-        }
-        return ObserveStrategy.NO_CACHE;
-=======
+
         final ObserveStrategy nonNullObserveStrategy
                 = observeStrategy != null ? observeStrategy : getDefaultObserveStrategyFor(objectType, storeObjectType);
         scheduler = storeScheduler != null ? storeScheduler : Schedulers.from(Executors.newSingleThreadExecutor());
         storeValueObservable
                 = createStoreValueObservable(nonNullObserveStrategy, migration, defaultValue, cacheTimeMillis);
         valueObservable = createValueObservable(storeValueObservable, nonNullObserveStrategy, cacheTimeMillis);
->>>>>>> 1289d39d
     }
 
     @Nullable
@@ -175,24 +139,6 @@
     @NonNull
     private Observable<TStoreObject> createStoreValueObservable(@NonNull final ObserveStrategy observeStrategy,
                                                                 @Nullable final Migration<TKey> migration,
-<<<<<<< HEAD
-                                                                @Nullable final TObject defaultValue) {
-        final Observable<TStoreObject> result = Observable
-                .<TStoreObject>create(subscriber -> {
-                    try {
-                        if (migration != null) {
-                            migration.migrateToLatestVersion(key);
-                        }
-                        subscriber.onNext(store.loadObject(storeObjectClass, key));
-                        subscriber.onCompleted();
-                    } catch (final Store.StoreException storeException) {
-                        STORABLE_LC_GROUP.w(storeException, "Exception while trying to get value of '%s' from store %s", key, store);
-                        subscriber.onError(storeException);
-                    } catch (final Migration.MigrationException migrationException) {
-                        STORABLE_LC_GROUP.assertion(migrationException);
-                        subscriber.onError(migrationException);
-                    } catch (final RuntimeException throwable) {
-=======
                                                                 @Nullable final TObject defaultValue,
                                                                 final long cacheTimeMillis) {
         final Observable<TStoreObject> result = (migration != null
@@ -201,49 +147,20 @@
                 .andThen(store.loadObject(storeObjectType, key).toObservable().subscribeOn(scheduler))
                 .doOnError(throwable -> {
                     if (throwable instanceof RuntimeException) {
->>>>>>> 1289d39d
                         STORABLE_LC_GROUP.assertion(throwable);
                     } else {
                         STORABLE_LC_GROUP.w(throwable, "Exception while trying to load value of '%s' from store %s", key, store);
                     }
                 })
-<<<<<<< HEAD
-                .subscribeOn(storeScheduler)
-                .concatWith(newStoreValueEvent)
-                .map(storeObject -> returnDefaultValueIfNull(storeObject, defaultValue));
-        return observeStrategy == ObserveStrategy.CACHE_STORE_VALUE
-                ? Observable.create(new OnSubscribeRefCountWithCacheTime<>(result.replay(1), CACHE_TIME, TimeUnit.MILLISECONDS))
-=======
                 .concatWith(newStoreValueEvent)
                 .map(storeObject -> returnDefaultValueIfNull(storeObject, defaultValue));
         return observeStrategy == ObserveStrategy.CACHE_STORE_VALUE || observeStrategy == ObserveStrategy.CACHE_STORE_AND_ACTUAL_VALUE
                 ? Observable.create(new OnSubscribeRefCountWithCacheTime<>(result.replay(1), cacheTimeMillis, TimeUnit.MILLISECONDS))
->>>>>>> 1289d39d
                 : result;
     }
 
     @NonNull
     private Observable<TObject> createValueObservable(@NonNull final Observable<TStoreObject> storeValueObservable,
-<<<<<<< HEAD
-                                                      @NonNull final ObserveStrategy observeStrategy) {
-        final Observable<TObject> result = storeValueObservable
-                .map(storeObject -> {
-                    try {
-                        return converter.toObject(objectClass, storeObjectClass, storeObject);
-                    } catch (final Converter.ConversionException exception) {
-                        STORABLE_LC_GROUP.w(exception, "Exception while converting value of '%s' from '%s' from store %s",
-                                key, storeObject, store);
-                        throw OnErrorThrowable.from(exception);
-                    } catch (final RuntimeException throwable) {
-                        STORABLE_LC_GROUP.assertion(throwable);
-                        throw OnErrorThrowable.from(throwable);
-                    }
-                })
-                .subscribeOn(storeScheduler);
-
-        return observeStrategy == ObserveStrategy.CACHE_ACTUAL_VALUE
-                ? Observable.create(new OnSubscribeRefCountWithCacheTime<>(result.replay(1), CACHE_TIME, TimeUnit.MILLISECONDS))
-=======
                                                       @NonNull final ObserveStrategy observeStrategy,
                                                       final long cacheTimeMillis) {
         final Observable<TObject> result = storeValueObservable
@@ -260,7 +177,6 @@
                         }));
         return observeStrategy == ObserveStrategy.CACHE_ACTUAL_VALUE || observeStrategy == ObserveStrategy.CACHE_STORE_AND_ACTUAL_VALUE
                 ? Observable.create(new OnSubscribeRefCountWithCacheTime<>(result.replay(1), cacheTimeMillis, TimeUnit.MILLISECONDS))
->>>>>>> 1289d39d
                 : result;
     }
 
@@ -315,49 +231,6 @@
     }
 
     @NonNull
-<<<<<<< HEAD
-    private Observable<?> internalSet(@Nullable final TObject newValue, final boolean checkForEqualityBeforeSet) {
-        return (checkForEqualityBeforeSet ? valueObservable.first() : Observable.just(null))
-                .switchMap(value -> {
-                    if (checkForEqualityBeforeSet && ObjectUtils.equals(value, newValue)) {
-                        return Observable.empty();
-                    }
-                    return Observable
-                            .<TStoreObject>create(subscriber -> {
-                                try {
-                                    final TStoreObject storeObject = converter.toStoreObject(objectClass, storeObjectClass, newValue);
-                                    store.storeObject(storeObjectClass, key, storeObject);
-                                    newStoreValueEvent.onNext(storeObject);
-                                    STORABLE_LC_GROUP.i("Value of '%s' changed from '%s' to '%s'", key, value, newValue);
-                                    subscriber.onCompleted();
-                                } catch (final Converter.ConversionException conversionException) {
-                                    STORABLE_LC_GROUP.w(conversionException, "Exception while converting value of '%s' from '%s' to store object",
-                                            key, newValue, store);
-                                    subscriber.onError(conversionException);
-                                } catch (final Store.StoreException storeException) {
-                                    STORABLE_LC_GROUP.w(storeException, "Exception while trying to store value of '%s' to store %s", key, store);
-                                    subscriber.onError(storeException);
-                                } catch (final RuntimeException throwable) {
-                                    STORABLE_LC_GROUP.assertion(throwable);
-                                }
-                            })
-                            .subscribeOn(storeScheduler);
-                });
-    }
-
-    /**
-     * Creates observable which is async setting value to store.
-     * It is not checking if stored value equals new value.
-     * In result it will be faster to not get value from store and compare but it will emit item to {@link #observe()} subscribers.
-     * NOTE: It could emit ONLY completed and errors events. It is not providing onNext event!
-     *
-     * @param newValue Value to set;
-     * @return Observable of setting process.
-     */
-    @NonNull
-    public Observable<?> forceSet(@Nullable final TObject newValue) {
-        return internalSet(newValue, false);
-=======
     private Completable internalSet(@Nullable final TObject newValue, final boolean checkForEqualityBeforeSet) {
         return (checkForEqualityBeforeSet ? storeValueObservable.first() : Observable.just(null))
                 .switchMap(oldStoreValue -> Observable
@@ -387,7 +260,6 @@
                     }
                 })
                 .toCompletable();
->>>>>>> 1289d39d
     }
 
     /**
@@ -400,13 +272,8 @@
      * @return Observable of setting process.
      */
     @NonNull
-<<<<<<< HEAD
-    public Observable<?> set(@Nullable final TObject newValue) {
-        return internalSet(newValue, true);
-=======
     public Observable<?> forceSet(@Nullable final TObject newValue) {
         return internalSet(newValue, false).toObservable();
->>>>>>> 1289d39d
     }
 
     /**
