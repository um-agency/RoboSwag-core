/*
 *  Copyright (c) 2015 RoboSwag (Gavriil Sitnikov, Vsevolod Ivanov)
 *
 *  This file is part of RoboSwag library.
 *
 *  Licensed under the Apache License, Version 2.0 (the "License");
 *  you may not use this file except in compliance with the License.
 *  You may obtain a copy of the License at
 *
 *  http://www.apache.org/licenses/LICENSE-2.0
 *
 *  Unless required by applicable law or agreed to in writing, software
 *  distributed under the License is distributed on an "AS IS" BASIS,
 *  WITHOUT WARRANTIES OR CONDITIONS OF ANY KIND, either express or implied.
 *  See the License for the specific language governing permissions and
 *  limitations under the License.
 *
 */

package ru.touchin.roboswag.core.observables.collections;

import android.support.annotation.NonNull;
import android.support.annotation.Nullable;

import java.io.IOException;
import java.io.ObjectInputStream;
import java.io.ObjectOutputStream;
import java.util.Collection;
import java.util.Collections;
import java.util.List;

<<<<<<< HEAD
import io.reactivex.Emitter;
import io.reactivex.Observable;
=======
import ru.touchin.roboswag.core.observables.collections.changes.Change;
import ru.touchin.roboswag.core.observables.collections.changes.CollectionChanges;
import rx.Emitter;
import rx.Observable;
>>>>>>> 26a9bba3

/**
 * Created by Gavriil Sitnikov on 23/05/16.
 * Class to represent collection which is providing it's inner changes in Rx observable way.
 * Use {@link #observeChanges()} and {@link #observeItems()} to observe collection changes.
 * Methods {@link #size()} and {@link #get(int)} will return only already loaded items info.
 *
 * @param <TItem> Type of collection's items.
 */
public abstract class ObservableCollection<TItem> {

    private int changesCount;
    @NonNull
    private transient Observable<CollectionChanges<TItem>> changesObservable;
    @NonNull
    private transient Observable<Collection<TItem>> itemsObservable;
    @Nullable
    private transient Emitter<? super CollectionChanges<TItem>> changesEmitter;

    public ObservableCollection() {
        this.changesObservable = createChangesObservable();
        this.itemsObservable = createItemsObservable();
    }

    @NonNull
    private Observable<CollectionChanges<TItem>> createChangesObservable() {
        return Observable
<<<<<<< HEAD
                .<CollectionChange<TItem>>create(emitter -> this.changesEmitter = emitter)
                .doOnDispose(() -> this.changesEmitter = null)
=======
                .<CollectionChanges<TItem>>create(emitter -> this.changesEmitter = emitter, Emitter.BackpressureMode.BUFFER)
                .doOnUnsubscribe(() -> this.changesEmitter = null)
>>>>>>> 26a9bba3
                .share();
    }

    @NonNull
    private Observable<Collection<TItem>> createItemsObservable() {
        return Observable
                //switchOnNext to calculate getItems() on subscription but not on that method calling moment
                .switchOnNext(Observable.fromCallable(() -> observeChanges().map(changes -> getItems()).startWith(getItems())))
                .replay(1)
                .refCount();
    }

    /**
     * Return changes count number since collection creation.
     *
     * @return Changes count.
     */
    public int getChangesCount() {
        return changesCount;
    }

    /**
     * Method to notify that collection have changed.
     *
     * @param change Change of collection.
     */
    protected void notifyAboutChange(@NonNull final List<TItem> insertedItems,
                                     @NonNull final List<TItem> removedItems,
                                     @NonNull final Change change) {
        notifyAboutChanges(insertedItems, removedItems, Collections.singleton(change));
    }

    /**
     * Method to notify that collection have changed.
     *
     * @param insertedItems Collection of inserted items;
     * @param removedItems Collection of removed items;
     * @param changes Changes of collection.
     */
    protected void notifyAboutChanges(@NonNull final List<TItem> insertedItems,
                                      @NonNull final List<TItem> removedItems,
                                      @NonNull final Collection<Change> changes) {
        if (changes.isEmpty()) {
            return;
        }
        changesCount++;
        if (changesEmitter != null) {
            changesEmitter.onNext(new CollectionChanges<>(changesCount, insertedItems, removedItems, changes));
        }
    }

    /**
     * Observes changes so it can be used to update UI based on changes etc.
     *
     * @return List of changes applied to collection.
     */
    @NonNull
    public Observable<CollectionChanges<TItem>> observeChanges() {
        return changesObservable;
    }

    /**
     * Returns already loaded item by position.
     * Use it carefully for collections which are loading asynchronously.
     *
     * @param position Position of item to get;
     * @return Item in collection by position.
     */
    @NonNull
    public abstract TItem get(int position);

    /**
     * Returns already loaded items.
     * Use it carefully for collections which are loading asynchronously.
     *
     * @return Collection of items.
     */
    @NonNull
    public abstract Collection<TItem> getItems();

    /**
     * Returns {@link Observable} to observe items collection.
     * Collection returned in onNext is not inner collection but it's copy, actually so you can't modify it.
     *
     * @return Collection's {@link Observable}.
     */
    @NonNull
    public Observable<Collection<TItem>> observeItems() {
        return itemsObservable;
    }

    /**
     * Returns size of already loaded items.
     *
     * @return Size.
     */
    public abstract int size();

    /**
     * Returns if already loaded items are empty or not.
     *
     * @return True if items are empty.
     */
    public boolean isEmpty() {
        return size() == 0;
    }

    private void writeObject(@NonNull final ObjectOutputStream outputStream) throws IOException {
        outputStream.writeInt(changesCount);
    }

    private void readObject(@NonNull final ObjectInputStream inputStream) throws IOException, ClassNotFoundException {
        changesCount = inputStream.readInt();
        this.changesObservable = createChangesObservable();
        this.itemsObservable = createItemsObservable();
    }

}<|MERGE_RESOLUTION|>--- conflicted
+++ resolved
@@ -29,15 +29,10 @@
 import java.util.Collections;
 import java.util.List;
 
-<<<<<<< HEAD
+import ru.touchin.roboswag.core.observables.collections.changes.Change;
+import ru.touchin.roboswag.core.observables.collections.changes.CollectionChanges;
 import io.reactivex.Emitter;
 import io.reactivex.Observable;
-=======
-import ru.touchin.roboswag.core.observables.collections.changes.Change;
-import ru.touchin.roboswag.core.observables.collections.changes.CollectionChanges;
-import rx.Emitter;
-import rx.Observable;
->>>>>>> 26a9bba3
 
 /**
  * Created by Gavriil Sitnikov on 23/05/16.
@@ -65,13 +60,8 @@
     @NonNull
     private Observable<CollectionChanges<TItem>> createChangesObservable() {
         return Observable
-<<<<<<< HEAD
-                .<CollectionChange<TItem>>create(emitter -> this.changesEmitter = emitter)
+                .<CollectionChanges<TItem>>create(emitter -> this.changesEmitter = emitter)
                 .doOnDispose(() -> this.changesEmitter = null)
-=======
-                .<CollectionChanges<TItem>>create(emitter -> this.changesEmitter = emitter, Emitter.BackpressureMode.BUFFER)
-                .doOnUnsubscribe(() -> this.changesEmitter = null)
->>>>>>> 26a9bba3
                 .share();
     }
 
